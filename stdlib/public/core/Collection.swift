//===----------------------------------------------------------------------===//
//
// This source file is part of the Swift.org open source project
//
// Copyright (c) 2014 - 2016 Apple Inc. and the Swift project authors
// Licensed under Apache License v2.0 with Runtime Library Exception
//
// See http://swift.org/LICENSE.txt for license information
// See http://swift.org/CONTRIBUTORS.txt for the list of Swift project authors
//
//===----------------------------------------------------------------------===//

/// A type that provides subscript access to its elements.
///
/// - Important: In most cases, it's best to ignore this protocol and use
///   `CollectionType` instead, as it has a more complete interface.
public protocol Indexable {
  // This protocol is almost an implementation detail of the standard
  // library; it is used to deduce things like the `SubSequence` and
  // `Iterator` type from a minimal collection, but it is also used in
  // exposed places like as a constraint on `IndexingIterator`.

  /// A type that represents a valid position in the collection.
  ///
  /// Valid indices consist of the position of every element and a
  /// "past the end" position that's not valid for use as a subscript.
  associatedtype Index : ForwardIndex

  /// The position of the first element in a non-empty collection.
  ///
  /// In an empty collection, `startIndex == endIndex`.
  ///
  /// - Complexity: O(1)
  var startIndex: Index { get }

  /// The collection's "past the end" position.
  ///
  /// `endIndex` is not a valid argument to `subscript`, and is always
  /// reachable from `startIndex` by zero or more applications of
  /// `successor()`.
  ///
  /// - Complexity: O(1)
  var endIndex: Index { get }

  // The declaration of _Element and subscript here is a trick used to
  // break a cyclic conformance/deduction that Swift can't handle.  We
  // need something other than a Collection.Iterator.Element that can
  // be used as IndexingIterator<T>'s Element.  Here we arrange for
  // the Collection itself to have an Element type that's deducible from
  // its subscript.  Ideally we'd like to constrain this Element to be the same
  // as Collection.Iterator.Element (see below), but we have no way of
  // expressing it today.
  associatedtype _Element

  /// Returns the element at the given `position`.
  ///
  /// - Complexity: O(1)
  subscript(position: Index) -> _Element { get }
}

/// A type that supports subscript assignment to a mutable collection.
public protocol MutableIndexable {
  associatedtype Index : ForwardIndex

  var startIndex: Index { get }
  var endIndex: Index { get }

  associatedtype _Element

  subscript(position: Index) -> _Element { get set }
}

/// The iterator used for collections that don't specify one.
public struct IndexingIterator<Elements : Indexable>
 : IteratorProtocol, Sequence {

  /// Create an *iterator* over the given collection.
  public /// @testable
  init(_elements: Elements) {
    self._elements = _elements
    self._position = _elements.startIndex
  }

  /// Advance to the next element and return it, or `nil` if no next
  /// element exists.
  ///
  /// - Precondition: No preceding call to `self.next()` has returned `nil`.
  public mutating func next() -> Elements._Element? {
    if _position == _elements.endIndex { return nil }
    let element = _elements[_position]
    _position._successorInPlace()
    return element
  }

  internal let _elements: Elements
  internal var _position: Elements.Index
}

/// A multi-pass sequence with addressable positions.
///
/// Positions are represented by an associated `Index` type.  Whereas
/// an arbitrary sequence may be consumed as it is traversed, a
/// collection is multi-pass: any element may be revisited merely by
/// saving its index.
///
/// The sequence view of the elements is identical to the collection
/// view.  In other words, the following code binds the same series of
/// values to `x` as does `for x in self {}`:
///
///     for i in startIndex..<endIndex {
///       let x = self[i]
///     }
public protocol Collection : Indexable, Sequence {
  /// A type that provides the sequence's iteration interface and
  /// encapsulates its iteration state.
  ///
  /// By default, a `Collection` satisfies `Sequence` by
  /// supplying a `IndexingIterator` as its associated `Iterator`
  /// type.
  associatedtype Iterator : IteratorProtocol = IndexingIterator<Self>

  // FIXME: Needed here so that the `Iterator` is properly deduced from
  // a custom `makeIterator()` function.  Otherwise we get an
  // `IndexingIterator`. <rdar://problem/21539115>
  func makeIterator() -> Iterator
  
  // FIXME: should be constrained to Collection
  // (<rdar://problem/20715009> Implement recursive protocol
  // constraints)
  
  /// A `Sequence` that can represent a contiguous subrange of `self`'s
  /// elements.
  ///
  /// - Note: This associated type appears as a requirement in
  ///   `Sequence`, but is restated here with stricter
  ///   constraints: in a `Collection`, the `SubSequence` should
  ///   also be a `Collection`.
  associatedtype SubSequence : Indexable, Sequence = Slice<Self>

  /// Returns the element at the given `position`.
  subscript(position: Index) -> Iterator.Element { get }

  /// Returns a collection representing a contiguous sub-range of
  /// `self`'s elements.
  ///
  /// - Complexity: O(1)
  subscript(bounds: Range<Index>) -> SubSequence { get }

  /// Returns `self[startIndex..<end]`
  ///
  /// - Complexity: O(1)
  @warn_unused_result
  func prefix(upTo end: Index) -> SubSequence

  /// Returns `self[start..<endIndex]`
  ///
  /// - Complexity: O(1)
  @warn_unused_result
  func suffix(from start: Index) -> SubSequence

  /// Returns `prefix(upTo: position.successor())`
  ///
  /// - Complexity: O(1)
  @warn_unused_result
  func prefix(through position: Index) -> SubSequence

  /// Returns `true` iff `self` is empty.
  var isEmpty: Bool { get }

  /// Returns the number of elements.
  ///
  /// - Complexity: O(1) if `Index` conforms to `RandomAccessIndex`;
  ///   O(N) otherwise.
  var count: Index.Distance { get }
  
  // The following requirement enables dispatching for indexOf when
  // the element type is Equatable.
  
  /// Returns `Optional(Optional(index))` if an element was found;
  /// `nil` otherwise.
  ///
  /// - Complexity: O(N).
  @warn_unused_result
  func _customIndexOfEquatableElement(element: Iterator.Element) -> Index??

  /// Returns the first element of `self`, or `nil` if `self` is empty.
  var first: Iterator.Element? { get }
}

/// Supply the default `makeIterator()` method for `Collection` models
/// that accept the default associated `Iterator`,
/// `IndexingIterator<Self>`.
extension Collection where Iterator == IndexingIterator<Self> {
  public func makeIterator() -> IndexingIterator<Self> {
    return IndexingIterator(_elements: self)
  }
}

/// Supply the default "slicing" `subscript`  for `Collection` models
/// that accept the default associated `SubSequence`, `Slice<Self>`.
extension Collection where SubSequence == Slice<Self> {
  public subscript(bounds: Range<Index>) -> Slice<Self> {
    Index._failEarlyRangeCheck2(
      rangeStart: bounds.startIndex,
      rangeEnd: bounds.endIndex,
      boundsStart: startIndex,
      boundsEnd: endIndex)
    return Slice(_base: self, bounds: bounds)
  }
}

extension Collection where SubSequence == Self {
  /// If `!self.isEmpty`, remove the first element and return it, otherwise
  /// return `nil`.
  ///
  /// - Complexity: O(1)
  @warn_unused_result
  public mutating func popFirst() -> Iterator.Element? {
    guard !isEmpty else { return nil }
    let element = first!
    self = self[startIndex.successor()..<endIndex]
    return element
  }
}

extension Collection where
    SubSequence == Self, Index : BidirectionalIndex {
  /// If `!self.isEmpty`, remove the last element and return it, otherwise
  /// return `nil`.
  ///
  /// - Complexity: O(1)
  @warn_unused_result
  public mutating func popLast() -> Iterator.Element? {
    guard !isEmpty else { return nil }
    let element = last!
    self = self[startIndex..<endIndex.predecessor()]
    return element
  }
}

/// Default implementations of core requirements
extension Collection {
  /// Returns `true` iff `self` is empty.
  ///
  /// - Complexity: O(1)
  public var isEmpty: Bool {
    return startIndex == endIndex
  }

  /// Returns the first element of `self`, or `nil` if `self` is empty.
  ///
  /// - Complexity: O(1)
  public var first: Iterator.Element? {
    // NB: Accessing `startIndex` may not be O(1) for some lazy collections,
    // so instead of testing `isEmpty` and then returning the first element,
    // we'll just rely on the fact that the generator always yields the
    // first element first.
    var i = makeIterator()
    return i.next()
  }

  /// Returns a value less than or equal to the number of elements in
  /// `self`, *nondestructively*.
  ///
  /// - Complexity: O(`count`).
  public var underestimatedCount: Int {
    return numericCast(count)
  }

  /// Returns the number of elements.
  ///
  /// - Complexity: O(1) if `Index` conforms to `RandomAccessIndex`;
  ///   O(N) otherwise.
  public var count: Index.Distance {
    return startIndex.distance(to: endIndex)
  }

  /// Customization point for `Sequence.index(of:)`.
  ///
  /// Define this method if the collection can find an element in less than
  /// O(N) by exploiting collection-specific knowledge.
  ///
  /// - Returns: `nil` if a linear search should be attempted instead,
  ///   `Optional(nil)` if the element was not found, or
  ///   `Optional(Optional(index))` if an element was found.
  ///
  /// - Complexity: O(`count`).
  @warn_unused_result
  public // dispatching
  func _customIndexOfEquatableElement(_: Iterator.Element) -> Index?? {
    return nil
  }
}

//===----------------------------------------------------------------------===//
// Default implementations for Collection
//===----------------------------------------------------------------------===//

extension Collection {
  /// Returns an `Array` containing the results of mapping `transform`
  /// over `self`.
  ///
  /// - Complexity: O(N).
  @warn_unused_result
  public func map<T>(
    @noescape transform: (Iterator.Element) throws -> T
  ) rethrows -> [T] {
    let count: Int = numericCast(self.count)
    if count == 0 {
      return []
    }

    var result = ContiguousArray<T>()
    result.reserveCapacity(count)

    var i = self.startIndex

    for _ in 0..<count {
      result.append(try transform(self[i]))
      i = i.successor()
    }

    _expectEnd(i, self)
    return Array(result)
  }

  /// Returns a subsequence containing all but the first `n` elements.
  ///
  /// - Precondition: `n >= 0`
  /// - Complexity: O(`n`)
  @warn_unused_result
  public func dropFirst(n: Int) -> SubSequence {
    _precondition(n >= 0, "Can't drop a negative number of elements from a collection")
    let start = startIndex.advanced(by: numericCast(n), limit: endIndex)
    return self[start..<endIndex]
  }

  /// Returns a subsequence containing all but the last `n` elements.
  ///
  /// - Precondition: `n >= 0`
  /// - Complexity: O(`self.count`)
  @warn_unused_result
  public func dropLast(n: Int) -> SubSequence {
    _precondition(
      n >= 0, "Can't drop a negative number of elements from a collection")
    let amount = Swift.max(0, numericCast(count) - n)
    let end = startIndex.advanced(by: numericCast(amount), limit: endIndex)
    return self[startIndex..<end]
  }

  /// Returns a subsequence, up to `maxLength` in length, containing the
  /// initial elements.
  ///
  /// If `maxLength` exceeds `self.count`, the result contains all
  /// the elements of `self`.
  ///
  /// - Precondition: `maxLength >= 0`
  /// - Complexity: O(`maxLength`)
  @warn_unused_result
  public func prefix(maxLength: Int) -> SubSequence {
    _precondition(
      maxLength >= 0,
      "Can't take a prefix of negative length from a collection")
    let end = startIndex.advanced(by: numericCast(maxLength), limit: endIndex)
    return self[startIndex..<end]
  }

  /// Returns a slice, up to `maxLength` in length, containing the
  /// final elements of `self`.
  ///
  /// If `maxLength` exceeds `s.count`, the result contains all
  /// the elements of `self`.
  ///
  /// - Precondition: `maxLength >= 0`
  /// - Complexity: O(`self.count`)
  @warn_unused_result
  public func suffix(maxLength: Int) -> SubSequence {
    _precondition(
      maxLength >= 0,
      "Can't take a suffix of negative length from a collection")
    let amount = Swift.max(0, numericCast(count) - maxLength)
    let start = startIndex.advanced(by: numericCast(amount), limit: endIndex)
    return self[start..<endIndex]
  }

  /// Returns `self[startIndex..<end]`
  ///
  /// - Complexity: O(1)
  @warn_unused_result
  public func prefix(upTo end: Index) -> SubSequence {
    return self[startIndex..<end]
  }

  /// Returns `self[start..<endIndex]`
  ///
  /// - Complexity: O(1)
  @warn_unused_result
  public func suffix(from start: Index) -> SubSequence {
    return self[start..<endIndex]
  }

  /// Returns `prefix(upTo: position.successor())`
  ///
  /// - Complexity: O(1)
  @warn_unused_result
  public func prefix(through position: Index) -> SubSequence {
    return prefix(upTo: position.successor())
  }

  /// Returns the maximal `SubSequence`s of `self`, in order, that
  /// don't contain elements satisfying the predicate `isSeparator`.
  ///
  /// - Parameter maxSplits: The maximum number of `SubSequence`s to
  ///   return, minus 1.
  ///   If `maxSplits + 1` `SubSequence`s are returned, the last one is
  ///   a suffix of `self` containing *all* the elements of `self` following the
  ///   last split point.
  ///   The default value is `Int.max`.
  ///
  /// - Parameter omittingEmptySubsequences: If `false`, an empty `SubSequence`
  ///   is produced in the result for each pair of consecutive elements
  ///   satisfying `isSeparator`.
  ///   The default value is `true`.
  ///
  /// - Precondition: `maxSplits >= 0`
  @warn_unused_result
  public func split(
    maxSplits maxSplits: Int = Int.max,
    omittingEmptySubsequences: Bool = true,
    @noescape isSeparator: (Iterator.Element) throws -> Bool
  ) rethrows -> [SubSequence] {
    _precondition(maxSplits >= 0, "Must take zero or more splits")

    var result: [SubSequence] = []
    var subSequenceStart: Index = startIndex

    func appendSubsequence(end end: Index) -> Bool {
      if subSequenceStart == end && omittingEmptySubsequences {
        return false
      }
      result.append(self[subSequenceStart..<end])
      return true
    }

    if maxSplits == 0 || isEmpty {
      appendSubsequence(end: endIndex)
      return result
    }

    var subSequenceEnd = subSequenceStart
    let cachedEndIndex = endIndex
    while subSequenceEnd != cachedEndIndex {
      if try isSeparator(self[subSequenceEnd]) {
        let didAppend = appendSubsequence(end: subSequenceEnd)
        subSequenceEnd._successorInPlace()
        subSequenceStart = subSequenceEnd
        if didAppend && result.count == maxSplits {
          break
        }
        continue
      }
      subSequenceEnd._successorInPlace()
    }

    if subSequenceStart != cachedEndIndex || !omittingEmptySubsequences {
      result.append(self[subSequenceStart..<cachedEndIndex])
    }

    return result
  }
}

extension Collection where Iterator.Element : Equatable {
  /// Returns the maximal `SubSequence`s of `self`, in order, around a
  /// `separator` element.
  ///
  /// - Parameter maxSplits: The maximum number of `SubSequence`s to
  ///   return, minus 1.
  ///   If `maxSplits + 1` `SubSequence`s are returned, the last one is
  ///   a suffix of `self` containing *all* the elements of `self` following the
  ///   last split point.
  ///   The default value is `Int.max`.
  ///
  /// - Parameter omittingEmptySubsequences: If `false`, an empty `SubSequence`
  ///   is produced in the result for each pair of consecutive elements
  ///   equal to `separator`.
  ///   The default value is `true`.
  ///
  /// - Precondition: `maxSplits >= 0`
  @warn_unused_result
  public func split(
    separator separator: Iterator.Element,
    maxSplits: Int = Int.max,
    omittingEmptySubsequences: Bool = true
  ) -> [SubSequence] {
  return split(
    maxSplits: maxSplits,
    omittingEmptySubsequences: omittingEmptySubsequences,
    isSeparator: { $0 == separator })
  }
}

extension Collection where Index : BidirectionalIndex {
  /// Returns a subsequence containing all but the last `n` elements.
  ///
  /// - Precondition: `n >= 0`
  /// - Complexity: O(`n`)
  @warn_unused_result
  public func dropLast(n: Int) -> SubSequence {
    _precondition(
      n >= 0, "Can't drop a negative number of elements from a collection")
    let end = endIndex.advanced(by: numericCast(-n), limit: startIndex)
    return self[startIndex..<end]
  }

  /// Returns a slice, up to `maxLength` in length, containing the
  /// final elements of `self`.
  ///
  /// If `maxLength` exceeds `s.count`, the result contains all
  /// the elements of `self`.
  ///
  /// - Precondition: `maxLength >= 0`
  /// - Complexity: O(`maxLength`)
  @warn_unused_result
  public func suffix(maxLength: Int) -> SubSequence {
    _precondition(
      maxLength >= 0,
      "Can't take a suffix of negative length from a collection")
    let start = endIndex.advanced(by: numericCast(-maxLength), limit: startIndex)
    return self[start..<endIndex]
  }
}

extension Collection where SubSequence == Self {
  /// Remove the element at `startIndex` and return it.
  ///
  /// - Complexity: O(1)
  /// - Precondition: `!self.isEmpty`.
  public mutating func removeFirst() -> Iterator.Element {
    _precondition(!isEmpty, "can't remove items from an empty collection")
    let element = first!
    self = self[startIndex.successor()..<endIndex]
    return element
  }

  /// Remove the first `n` elements.
  ///
  /// - Complexity:
  ///   - O(1) if `Index` conforms to `RandomAccessIndex`
  ///   - O(n) otherwise
  /// - Precondition: `n >= 0 && self.count >= n`.
  public mutating func removeFirst(n: Int) {
    if n == 0 { return }
    _precondition(n >= 0, "number of elements to remove should be non-negative")
    _precondition(count >= numericCast(n),
      "can't remove more items from a collection than it contains")
    self = self[startIndex.advanced(by: numericCast(n))..<endIndex]
  }
}

extension Collection
  where
  SubSequence == Self,
  Index : BidirectionalIndex {

  /// Remove an element from the end.
  ///
  /// - Complexity: O(1)
  /// - Precondition: `!self.isEmpty`
  public mutating func removeLast() -> Iterator.Element {
    let element = last!
    self = self[startIndex..<endIndex.predecessor()]
    return element
  }

  /// Remove the last `n` elements.
  ///
  /// - Complexity:
  ///   - O(1) if `Index` conforms to `RandomAccessIndex`
  ///   - O(n) otherwise
  /// - Precondition: `n >= 0 && self.count >= n`.
  public mutating func removeLast(n: Int) {
    if n == 0 { return }
    _precondition(n >= 0, "number of elements to remove should be non-negative")
    _precondition(count >= numericCast(n),
      "can't remove more items from a collection than it contains")
    self = self[startIndex..<endIndex.advanced(by: numericCast(-n))]
  }
}

extension Sequence
  where Self : _ArrayProtocol, Self.Element == Self.Iterator.Element {
  // A fast implementation for when you are backed by a contiguous array.
  public func _copyContents(
    initializing ptr: UnsafeMutablePointer<Iterator.Element>
  ) -> UnsafeMutablePointer<Iterator.Element> {
    let s = self._baseAddressIfContiguous
    if s != nil {
      let count = self.count
      ptr.initializeFrom(s, count: count)
      _fixLifetime(self._owner)
      return ptr + count
    } else {
      var p = ptr
      for x in self {
        p.initialize(with: x)
        p += 1
      }
      return p
    }
  }
}

extension Collection {
  public func _preprocessingPass<R>(@noescape preprocess: () -> R) -> R? {
    return preprocess()
  }
}

/// A *collection* that supports subscript assignment.
///
/// For any instance `a` of a type conforming to
/// `MutableCollection`, :
///
///     a[i] = x
///     let y = a[i]
///
/// is equivalent to:
///
///     a[i] = x
///     let y = x
///
public protocol MutableCollection : MutableIndexable, Collection {
  // FIXME: should be constrained to MutableCollection
  // (<rdar://problem/20715009> Implement recursive protocol
  // constraints)
  associatedtype SubSequence : Collection /*: MutableCollection*/
    = MutableSlice<Self>

  /// Access the element at `position`.
  ///
  /// - Precondition: `position` indicates a valid position in `self` and
  ///   `position != endIndex`.
  ///
  /// - Complexity: O(1)
  subscript(position: Index) -> Iterator.Element {get set}

  /// Returns a collection representing a contiguous sub-range of
  /// `self`'s elements.
  ///
  /// - Complexity: O(1) for the getter, O(`bounds.count`) for the setter.
  subscript(bounds: Range<Index>) -> SubSequence {get set}

  /// Call `body(p)`, where `p` is a pointer to the collection's
  /// mutable contiguous storage.  If no such storage exists, it is
  /// first created.  If the collection does not support an internal
  /// representation in a form of mutable contiguous storage, `body` is not
  /// called and `nil` is returned.
  ///
  /// Often, the optimizer can eliminate bounds- and uniqueness-checks
  /// within an algorithm, but when that fails, invoking the
  /// same algorithm on `body`\ 's argument lets you trade safety for
  /// speed.
  mutating func _withUnsafeMutableBufferPointerIfSupported<R>(
    @noescape body: (UnsafeMutablePointer<Iterator.Element>, Int) throws -> R
  ) rethrows -> R?
  // FIXME: the signature should use UnsafeMutableBufferPointer, but the
  // compiler can't handle that.
  //
  // <rdar://problem/21933004> Restore the signature of
  // _withUnsafeMutableBufferPointerIfSupported() that mentions
  // UnsafeMutableBufferPointer
}

extension MutableCollection {
  public mutating func _withUnsafeMutableBufferPointerIfSupported<R>(
    @noescape body: (UnsafeMutablePointer<Iterator.Element>, Int) throws -> R
  ) rethrows -> R? {
    return nil
  }

  public subscript(bounds: Range<Index>) -> MutableSlice<Self> {
    get {
      Index._failEarlyRangeCheck2(
        rangeStart: bounds.startIndex,
        rangeEnd: bounds.endIndex,
        boundsStart: startIndex,
        boundsEnd: endIndex)
      return MutableSlice(_base: self, bounds: bounds)
    }
    set {
      _writeBackMutableSlice(&self, bounds: bounds, slice: newValue)
    }
  }
}

internal func _writeBackMutableSlice<
  C : MutableCollection,
  Slice_ : Collection
  where
<<<<<<< HEAD
  C._Element == Slice_.Iterator.Element,
  C.Index == Slice_.Index
>(inout self_: C, bounds: Range<C.Index>, slice: Slice_) {
  C.Index._failEarlyRangeCheck2(
    rangeStart: bounds.startIndex,
    rangeEnd: bounds.endIndex,
    boundsStart: self_.startIndex,
    boundsEnd: self_.endIndex)
=======
  Collection._Element == Slice_.Generator.Element,
  Collection.Index == Slice_.Index
>(self_: inout Collection, bounds: Range<Collection.Index>, slice: Slice_) {
  Collection.Index._failEarlyRangeCheck2(
    bounds.startIndex, rangeEnd: bounds.endIndex,
    boundsStart: self_.startIndex, boundsEnd: self_.endIndex)
>>>>>>> f7b90b86
  // FIXME(performance): can we use
  // _withUnsafeMutableBufferPointerIfSupported?  Would that create inout
  // aliasing violations if the newValue points to the same buffer?

  var selfElementIndex = bounds.startIndex
  let selfElementsEndIndex = bounds.endIndex
  var newElementIndex = slice.startIndex
  let newElementsEndIndex = slice.endIndex

  while selfElementIndex != selfElementsEndIndex &&
    newElementIndex != newElementsEndIndex {

    self_[selfElementIndex] = slice[newElementIndex]
    selfElementIndex._successorInPlace()
    newElementIndex._successorInPlace()
  }

  _precondition(
    selfElementIndex == selfElementsEndIndex,
    "Cannot replace a slice of a MutableCollection with a slice of a smaller size")
  _precondition(
    newElementIndex == newElementsEndIndex,
    "Cannot replace a slice of a MutableCollection with a slice of a larger size")
}

@available(*, unavailable, message="Bit enum has been deprecated. Please use Int instead.")
public enum Bit {}

@available(*, unavailable, renamed="IndexingIterator")
public struct IndexingGenerator<Elements : Indexable> {}

@available(*, unavailable, renamed="Collection")
public typealias CollectionType = Collection

extension Collection {
  @available(*, unavailable, renamed="Iterator")
  public typealias Generator = Iterator

  @available(*, unavailable, renamed="iterator")
  public func generate() -> Iterator {
    fatalError("unavailable function can't be called")
  }

  @available(*, unavailable, message="Removed in Swift 3. Please use underestimatedCount peoperty.")
  public func underestimateCount() -> Int {
    fatalError("unavailable function can't be called")
  }

  @available(*, unavailable, message="Please use split(_:omittingEmptySubsequences:isSeparator:) instead")
  public func split(
    maxSplit: Int = Int.max,
    allowEmptySlices: Bool = false,
    @noescape isSeparator: (Iterator.Element) throws -> Bool
  ) rethrows -> [SubSequence] {
    fatalError("unavailable function can't be called")
  }
}

extension Collection where Iterator.Element : Equatable {
  @available(*, unavailable, message="Please use split(separator:maxSplits:omittingEmptySubsequences:) instead")
  public func split(
    separator: Iterator.Element,
    maxSplit: Int = Int.max,
    allowEmptySlices: Bool = false
  ) -> [SubSequence] {
    fatalError("unavailable function can't be called")
  }
}
@available(*, unavailable, renamed="MutableCollection")
public typealias MutableCollectionType = MutableCollection

@available(*, unavailable, message="PermutationGenerator has been removed in Swift 3")
public struct PermutationGenerator<C : Collection, Indices : Sequence> {}

@available(*, unavailable, message="Please use 'Collection where SubSequence : MutableCollection'")
public typealias MutableSliceable = Collection<|MERGE_RESOLUTION|>--- conflicted
+++ resolved
@@ -698,23 +698,14 @@
   C : MutableCollection,
   Slice_ : Collection
   where
-<<<<<<< HEAD
   C._Element == Slice_.Iterator.Element,
   C.Index == Slice_.Index
->(inout self_: C, bounds: Range<C.Index>, slice: Slice_) {
+>(self_: inout C, bounds: Range<C.Index>, slice: Slice_) {
   C.Index._failEarlyRangeCheck2(
     rangeStart: bounds.startIndex,
     rangeEnd: bounds.endIndex,
     boundsStart: self_.startIndex,
     boundsEnd: self_.endIndex)
-=======
-  Collection._Element == Slice_.Generator.Element,
-  Collection.Index == Slice_.Index
->(self_: inout Collection, bounds: Range<Collection.Index>, slice: Slice_) {
-  Collection.Index._failEarlyRangeCheck2(
-    bounds.startIndex, rangeEnd: bounds.endIndex,
-    boundsStart: self_.startIndex, boundsEnd: self_.endIndex)
->>>>>>> f7b90b86
   // FIXME(performance): can we use
   // _withUnsafeMutableBufferPointerIfSupported?  Would that create inout
   // aliasing violations if the newValue points to the same buffer?
