--- conflicted
+++ resolved
@@ -46,13 +46,8 @@
 
 /// Some types require alignment greater than Int on some architectures.
 public // SPI(CoreGraphics)
-<<<<<<< HEAD
 protocol _CVarArgAligned : CVarArg {
-  /// Return the required alignment in bytes of 
-=======
-protocol _CVarArgAlignedType : CVarArgType {
-  /// Returns the required alignment in bytes of 
->>>>>>> b480ab1f
+  /// Returns the required alignment in bytes of
   /// the value returned by `_cVarArgEncoding`.
   var _cVarArgAlignment: Int { get }
 }
@@ -142,7 +137,7 @@
     return _encodeBitsAsWords(self)
   }
 
-  /// Returns the required alignment in bytes of 
+  /// Returns the required alignment in bytes of
   /// the value returned by `_cVarArgEncoding`.
   public var _cVarArgAlignment: Int {
     // FIXME: alignof differs from the ABI alignment on some architectures
@@ -190,7 +185,7 @@
     return _encodeBitsAsWords(self)
   }
 
-  /// Returns the required alignment in bytes of 
+  /// Returns the required alignment in bytes of
   /// the value returned by `_cVarArgEncoding`.
   public var _cVarArgAlignment: Int {
     // FIXME: alignof differs from the ABI alignment on some architectures
@@ -263,7 +258,7 @@
     return _encodeBitsAsWords(Double(self))
   }
 
-  /// Returns the required alignment in bytes of 
+  /// Returns the required alignment in bytes of
   /// the value returned by `_cVarArgEncoding`.
   public var _cVarArgAlignment: Int {
     // FIXME: alignof differs from the ABI alignment on some architectures
@@ -278,7 +273,7 @@
     return _encodeBitsAsWords(self)
   }
 
-  /// Returns the required alignment in bytes of 
+  /// Returns the required alignment in bytes of
   /// the value returned by `_cVarArgEncoding`.
   public var _cVarArgAlignment: Int {
     // FIXME: alignof differs from the ABI alignment on some architectures
@@ -294,21 +289,12 @@
 
   func append(arg: CVarArg) {
     // Write alignment padding if necessary.
-<<<<<<< HEAD
-    // This is needed on architectures where the ABI alignment of some 
-    // supported vararg type is greater than the alignment of Int.
-    // FIXME: this implementation is not portable because
-    // alignof differs from the ABI alignment on some architectures
-#if os(watchOS) && arch(arm)   // FIXME: rdar://21203036 should be arch(armv7k)
-    if let arg = arg as? _CVarArgAligned {
-=======
     // This is needed on architectures where the ABI alignment of some
     // supported vararg type is greater than the alignment of Int, such
     // as non-iOS ARM. Note that we can't use alignof because it
     // differs from ABI alignment on some architectures.
 #if arch(arm) && !os(iOS)
-    if let arg = arg as? _CVarArgAlignedType {
->>>>>>> b480ab1f
+    if let arg = arg as? _CVarArgAligned {
       let alignmentInWords = arg._cVarArgAlignment / sizeof(Int)
       let misalignmentInWords = count % alignmentInWords
       if misalignmentInWords != 0 {
@@ -327,7 +313,7 @@
     return CVaListPointer(_fromUnsafeMutablePointer: storage)
   }
 
-  // Manage storage that is accessed as Words 
+  // Manage storage that is accessed as Words
   // but possibly more aligned than that.
   // FIXME: this should be packaged into a better storage type
 
@@ -357,7 +343,7 @@
 
   @warn_unused_result
   func rawSizeAndAlignment(wordCount: Int) -> (Builtin.Word, Builtin.Word) {
-    return ((wordCount * strideof(Int.self))._builtinWordValue, 
+    return ((wordCount * strideof(Int.self))._builtinWordValue,
       requiredAlignmentInBytes._builtinWordValue)
   }
 
