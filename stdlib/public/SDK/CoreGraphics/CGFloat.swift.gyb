//===--- CGFloat.swift.gyb ------------------------------------*- swift -*-===//
//
// This source file is part of the Swift.org open source project
//
// Copyright (c) 2014 - 2016 Apple Inc. and the Swift project authors
// Licensed under Apache License v2.0 with Runtime Library Exception
//
// See http://swift.org/LICENSE.txt for license information
// See http://swift.org/CONTRIBUTORS.txt for the list of Swift project authors
//
//===----------------------------------------------------------------------===//

%{

from SwiftIntTypes import all_integer_types

# Number of bits in the Builtin.Word type
word_bits = int(CMAKE_SIZEOF_VOID_P) * 8

}%

@_exported import CoreGraphics
import Darwin

@_fixed_layout
public struct CGFloat {
#if arch(i386) || arch(arm)
  /// The native type used to store the CGFloat, which is Float on
  /// 32-bit architectures and Double on 64-bit architectures.
  public typealias NativeType = Float
#elseif arch(x86_64) || arch(arm64)
  /// The native type used to store the CGFloat, which is Float on
  /// 32-bit architectures and Double on 64-bit architectures.
  public typealias NativeType = Double
#endif

  @_transparent public init() {
    self.native = 0.0
  }

  @_transparent public init(_ value: Float) {
    self.native = NativeType(value)
  }

  @_transparent public init(_ value: Double) {
    self.native = NativeType(value)
  }

#if !os(Windows) && (arch(i386) || arch(x86_64))
  @_transparent public init(_ value: Float80) {
    self.native = NativeType(value)
  }
#endif

  @_transparent public init(_ value: CGFloat) {
    self.native = value.native
  }

% for src_ty in all_integer_types(word_bits):
  @_transparent public init(_ value: ${src_ty.stdlib_name}) {
    self.native = NativeType(value)
  }

% end

  /// The native value.
  public var native: NativeType
}

<<<<<<< HEAD
extension CGFloat : SignedArithmetic {
  // FIXME(integers): implement properly
  public init?<T : BinaryInteger>(exactly source: T) {
    fatalError()
  }

  @_transparent
  public var magnitude: CGFloat {
    return CGFloat(Swift.abs(native))
  }

}

@_transparent extension CGFloat : BinaryFloatingPoint {
=======
extension CGFloat : BinaryFloatingPoint {
>>>>>>> 6831d645

  public typealias RawSignificand = UInt
  public typealias Exponent = Int

  @_transparent
  public static var exponentBitCount: Int {
    return NativeType.exponentBitCount
  }

  @_transparent
  public static var significandBitCount: Int {
    return NativeType.significandBitCount
  }

  //  Conversions to/from integer encoding.  These are not part of the
  //  BinaryFloatingPoint prototype because there's no guarantee that an
  //  integer type of the same size actually exists (e.g. Float80).
  @_transparent
  public var bitPattern: UInt {
    return UInt(native.bitPattern)
  }

  @_transparent
  public init(bitPattern: UInt) {
    native = NativeType(bitPattern: UInt${word_bits}(bitPattern))
  }

  @_transparent
  public var sign: FloatingPointSign {
    return native.sign
  }

  @_transparent
  public var exponentBitPattern: UInt {
    return native.exponentBitPattern
  }

  @_transparent
  public var significandBitPattern: UInt {
    return UInt(native.significandBitPattern)
  }

  @_transparent
  public init(sign: FloatingPointSign,
              exponentBitPattern: UInt,
              significandBitPattern: UInt) {
    native = NativeType(sign: sign,
      exponentBitPattern: exponentBitPattern,
      significandBitPattern: NativeType.RawSignificand(significandBitPattern))
  }

  @_transparent
  public init(nan payload: RawSignificand, signaling: Bool) {
    native = NativeType(nan: NativeType.RawSignificand(payload),
                        signaling: signaling)
  }

  @_transparent
  public static var infinity: CGFloat {
    return CGFloat(NativeType.infinity)
  }

  @_transparent
  public static var nan: CGFloat {
    return CGFloat(NativeType.nan)
  }

  @_transparent
  public static var signalingNaN: CGFloat {
    return CGFloat(NativeType.signalingNaN)
  }

  @available(*, unavailable, renamed: "nan")
  public static var quietNaN: CGFloat {
    fatalError("unavailable")
  }

  @_transparent
  public static var greatestFiniteMagnitude: CGFloat {
    return CGFloat(NativeType.greatestFiniteMagnitude)
  }

  @_transparent
  public static var pi: CGFloat {
    return CGFloat(NativeType.pi)
  }

  @_transparent
  public var ulp: CGFloat {
    return CGFloat(native.ulp)
  }

  @_transparent
  public static var leastNormalMagnitude: CGFloat {
    return CGFloat(NativeType.leastNormalMagnitude)
  }

  @_transparent
  public static var leastNonzeroMagnitude: CGFloat {
    return CGFloat(NativeType.leastNonzeroMagnitude)
  }

  @_transparent
  public var exponent: Int {
    return native.exponent
  }

  @_transparent
  public var significand: CGFloat {
    return CGFloat(native.significand)
  }

  @_transparent
  public init(sign: FloatingPointSign, exponent: Int, significand: CGFloat) {
    native = NativeType(sign: sign,
      exponent: exponent, significand: significand.native)
  }

  @_transparent
  public mutating func round(_ rule: FloatingPointRoundingRule) {
    native.round(rule)
  }

  @_transparent
  public var nextUp: CGFloat {
    return CGFloat(native.nextUp)
  }

<<<<<<< HEAD
=======
  @_transparent
  public var magnitude: CGFloat {
    return CGFloat(Swift.abs(native))
  }

  @_transparent
>>>>>>> 6831d645
  public mutating func negate() {
    native.negate()
  }

<<<<<<< HEAD
  public static func +=(_ lhs: inout CGFloat, _ rhs: CGFloat) {
    lhs.native += rhs.native
  }

  public static func -=(_ lhs: inout CGFloat, _ rhs: CGFloat) {
    lhs.native -= rhs.native
  }

  public static func *=(_ lhs: inout CGFloat, _ rhs: CGFloat) {
    lhs.native *= rhs.native
  }

  public static func /=(_ lhs: inout CGFloat, _ rhs: CGFloat) {
    lhs.native /= rhs.native
=======
  @_transparent
  public mutating func add(_ other: CGFloat) {
    native.add(other.native)
  }

  @_transparent
  public mutating func subtract(_ other: CGFloat) {
    native.subtract(other.native)
  }

  @_transparent
  public mutating func multiply(by other: CGFloat) {
    native.multiply(by: other.native)
  }

  @_transparent
  public mutating func divide(by other: CGFloat) {
    native.divide(by: other.native)
>>>>>>> 6831d645
  }

  @_transparent
  public mutating func formTruncatingRemainder(dividingBy other: CGFloat) {
    native.formTruncatingRemainder(dividingBy: other.native)
  }

  @_transparent
  public mutating func formRemainder(dividingBy other: CGFloat) {
    native.formRemainder(dividingBy: other.native)
  }

  @_transparent
  public mutating func formSquareRoot( ) {
    native.formSquareRoot( )
  }

  @_transparent
  public mutating func addProduct(_ lhs: CGFloat, _ rhs: CGFloat) {
    native.addProduct(lhs.native, rhs.native)
  }

  @_transparent
  public func isEqual(to other: CGFloat) -> Bool {
    return self.native.isEqual(to: other.native)
  }

  @_transparent
  public func isLess(than other: CGFloat) -> Bool {
    return self.native.isLess(than: other.native)
  }

  @_transparent
  public func isLessThanOrEqualTo(_ other: CGFloat) -> Bool {
    return self.native.isLessThanOrEqualTo(other.native)
  }

  @_transparent
  public var isNormal:  Bool {
    return native.isNormal
  }

  @_transparent
  public var isFinite:  Bool {
    return native.isFinite
  }

  public var isZero:  Bool {
    return native.isZero
  }

  public var isSubnormal:  Bool {
    return native.isSubnormal
  }

  public var isInfinite:  Bool {
    return native.isInfinite
  }

  public var isNaN:  Bool {
    return native.isNaN
  }

  public var isSignalingNaN: Bool {
    return native.isSignalingNaN
  }

  @available(*, unavailable, renamed: "isSignalingNaN")
  public var isSignaling: Bool {
    fatalError("unavailable")
  }

  public var isCanonical: Bool {
    return true
  }

  public var floatingPointClass: FloatingPointClassification {
    return native.floatingPointClass
  }

  public var binade: CGFloat {
    return CGFloat(native.binade)
  }

  public var significandWidth: Int {
    return native.significandWidth
  }

  /// Create an instance initialized to `value`.
  @_transparent
  public init(floatLiteral value: NativeType) {
    native = value
  }

  /// Create an instance initialized to `value`.
  @_transparent
  public init(integerLiteral value: Int) {
    native = NativeType(value)
  }
}

extension CGFloat {
  @available(*, unavailable, renamed: "leastNormalMagnitude")
  public static var min: CGFloat {
    fatalError("unavailable")
  }

  @available(*, unavailable, renamed: "greatestFiniteMagnitude")
  public static var max: CGFloat {
    fatalError("unavailable")
  }

  @available(*, unavailable, message: "Please use the `abs(_:)` free function")
  public static func abs(_ x: CGFloat) -> CGFloat {
    fatalError("unavailable")
  }
}

@available(*, unavailable, renamed: "CGFloat.leastNormalMagnitude")
public var CGFLOAT_MIN: CGFloat {
  fatalError("unavailable")
}

@available(*, unavailable, renamed: "CGFloat.greatestFiniteMagnitude")
public var CGFLOAT_MAX: CGFloat {
  fatalError("unavailable")
}

extension CGFloat : CustomReflectable {
  /// Returns a mirror that reflects `self`.
  public var customMirror: Mirror {
    return Mirror(reflecting: native)
  }
}

extension CGFloat : CustomStringConvertible {
  /// A textual representation of `self`.
  @_transparent
  public var description: String {
    return native.description
  }
}

extension CGFloat : Hashable {
  /// The hash value.
  ///
  /// **Axiom:** `x == y` implies `x.hashValue == y.hashValue`
  ///
  /// - Note: the hash value is not guaranteed to be stable across
  ///   different invocations of the same program.  Do not persist the
  ///   hash value across program runs.
  @_transparent
  public var hashValue: Int {
    return native.hashValue
  }
}

% for dst_ty in all_integer_types(word_bits):

extension ${dst_ty.stdlib_name} {
  @_transparent
  public init(_ value: CGFloat) {
    self = ${dst_ty.stdlib_name}(value.native)
  }
}

% end


extension Double {
  @_transparent
  public init(_ value: CGFloat) {
    self = Double(value.native)
  }
}

extension Float {
  @_transparent
  public init(_ value: CGFloat) {
    self = Float(value.native)
  }
}

//===----------------------------------------------------------------------===//
// Strideable Conformance
//===----------------------------------------------------------------------===//

extension CGFloat : Strideable {
  /// Returns a stride `x` such that `self.advanced(by: x)` approximates
  /// `other`.
  ///
  /// - Complexity: O(1).
  @_transparent
  public func distance(to other: CGFloat) -> CGFloat {
    return CGFloat(other.native - self.native)
  }

  /// Returns a `Self` `x` such that `self.distance(to: x)` approximates
  /// `n`.
  ///
  /// - Complexity: O(1).
  @_transparent
  public func advanced(by amount: CGFloat) -> CGFloat {
    return CGFloat(self.native + amount.native)
  }
}

//===----------------------------------------------------------------------===//
// Deprecated operators
//===----------------------------------------------------------------------===//

@_transparent
@available(*, unavailable, message: "use += 1")
@discardableResult
public prefix func ++(rhs: inout CGFloat) -> CGFloat {
  fatalError("++ is not available")
}

@_transparent
@available(*, unavailable, message: "use -= 1")
@discardableResult
public prefix func --(rhs: inout CGFloat) -> CGFloat {
  fatalError("-- is not available")
}

@_transparent
@available(*, unavailable, message: "use += 1")
@discardableResult
public postfix func ++(lhs: inout CGFloat) -> CGFloat {
  fatalError("++ is not available")
}

@_transparent
@available(*, unavailable, message: "use -= 1")
@discardableResult
public postfix func --(lhs: inout CGFloat) -> CGFloat {
  fatalError("-- is not available")
}

@_transparent
@available(*, unavailable, message: "Use truncatingRemainder instead")
public func %(lhs: CGFloat, rhs: CGFloat) -> CGFloat {
  fatalError("% is not available.")
}

@_transparent
@available(*, unavailable, message: "Use formTruncatingRemainder instead")
public func %=(lhs: inout CGFloat, rhs: CGFloat) {
  fatalError("%= is not available.")
}

//===----------------------------------------------------------------------===//
// tgmath
//===----------------------------------------------------------------------===//

@_transparent
public func acos(_ x: CGFloat) -> CGFloat {
  return CGFloat(acos(x.native))
}

@_transparent
public func cos(_ x: CGFloat) -> CGFloat {
  return CGFloat(cos(x.native))
}

@_transparent
public func sin(_ x: CGFloat) -> CGFloat {
  return CGFloat(sin(x.native))
}

@_transparent
public func asin(_ x: CGFloat) -> CGFloat {
  return CGFloat(asin(x.native))
}

@_transparent
public func atan(_ x: CGFloat) -> CGFloat {
  return CGFloat(atan(x.native))
}

@_transparent
public func tan(_ x: CGFloat) -> CGFloat {
  return CGFloat(tan(x.native))
}

@_transparent
public func acosh(_ x: CGFloat) -> CGFloat {
  return CGFloat(acosh(x.native))
}

@_transparent
public func asinh(_ x: CGFloat) -> CGFloat {
  return CGFloat(asinh(x.native))
}

@_transparent
public func atanh(_ x: CGFloat) -> CGFloat {
  return CGFloat(atanh(x.native))
}

@_transparent
public func cosh(_ x: CGFloat) -> CGFloat {
  return CGFloat(cosh(x.native))
}

@_transparent
public func sinh(_ x: CGFloat) -> CGFloat {
  return CGFloat(sinh(x.native))
}

@_transparent
public func tanh(_ x: CGFloat) -> CGFloat {
  return CGFloat(tanh(x.native))
}

@_transparent
public func exp(_ x: CGFloat) -> CGFloat {
  return CGFloat(exp(x.native))
}

@_transparent
public func exp2(_ x: CGFloat) -> CGFloat {
  return CGFloat(exp2(x.native))
}

@_transparent
public func expm1(_ x: CGFloat) -> CGFloat {
  return CGFloat(expm1(x.native))
}

@_transparent
public func log(_ x: CGFloat) -> CGFloat {
  return CGFloat(log(x.native))
}

@_transparent
public func log10(_ x: CGFloat) -> CGFloat {
  return CGFloat(log10(x.native))
}

@_transparent
public func log2(_ x: CGFloat) -> CGFloat {
  return CGFloat(log2(x.native))
}

@_transparent
public func log1p(_ x: CGFloat) -> CGFloat {
  return CGFloat(log1p(x.native))
}

@_transparent
public func logb(_ x: CGFloat) -> CGFloat {
  return CGFloat(logb(x.native))
}

@_transparent
public func cbrt(_ x: CGFloat) -> CGFloat {
  return CGFloat(cbrt(x.native))
}

@_transparent
public func erf(_ x: CGFloat) -> CGFloat {
  return CGFloat(erf(x.native))
}

@_transparent
public func erfc(_ x: CGFloat) -> CGFloat {
  return CGFloat(erfc(x.native))
}

@_transparent
public func tgamma(_ x: CGFloat) -> CGFloat {
  return CGFloat(tgamma(x.native))
}

@_transparent
public func nearbyint(_ x: CGFloat) -> CGFloat {
  return CGFloat(nearbyint(x.native))
}

@_transparent
public func rint(_ x: CGFloat) -> CGFloat {
  return CGFloat(rint(x.native))
}

@_transparent
public func atan2(_ lhs: CGFloat, _ rhs: CGFloat) -> CGFloat {
  return CGFloat(atan2(lhs.native, rhs.native))
}

@_transparent
public func hypot(_ lhs: CGFloat, _ rhs: CGFloat) -> CGFloat {
  return CGFloat(hypot(lhs.native, rhs.native))
}

@_transparent
public func pow(_ lhs: CGFloat, _ rhs: CGFloat) -> CGFloat {
  return CGFloat(pow(lhs.native, rhs.native))
}

@_transparent
public func copysign(_ lhs: CGFloat, _ rhs: CGFloat) -> CGFloat {
  return CGFloat(copysign(lhs.native, rhs.native))
}

@_transparent
public func nextafter(_ lhs: CGFloat, _ rhs: CGFloat) -> CGFloat {
  return CGFloat(nextafter(lhs.native, rhs.native))
}

@_transparent
public func fdim(_ lhs: CGFloat, _ rhs: CGFloat) -> CGFloat {
  return CGFloat(fdim(lhs.native, rhs.native))
}

@_transparent
public func fmax(_ lhs: CGFloat, _ rhs: CGFloat) -> CGFloat {
  return CGFloat(fmax(lhs.native, rhs.native))
}

@_transparent
public func fmin(_ lhs: CGFloat, _ rhs: CGFloat) -> CGFloat {
  return CGFloat(fmin(lhs.native, rhs.native))
}

@_transparent
@available(*, unavailable, message: "use the floatingPointClass property.")
public func fpclassify(_ x: CGFloat) -> Int {
  fatalError("unavailable")
}

@available(*, unavailable, message: "use the isNormal property.")
public func isnormal(_ value: CGFloat) -> Bool { return value.isNormal }

@available(*, unavailable, message: "use the isFinite property.")
public func isfinite(_ value: CGFloat) -> Bool { return value.isFinite }

@available(*, unavailable, message: "use the isInfinite property.")
public func isinf(_ value: CGFloat) -> Bool { return value.isInfinite }

@available(*, unavailable, message: "use the isNaN property.")
public func isnan(_ value: CGFloat) -> Bool { return value.isNaN }

@available(*, unavailable, message: "use the sign property.")
public func signbit(_ value: CGFloat) -> Int { return value.sign.rawValue }

@_transparent
public func modf(_ x: CGFloat) -> (CGFloat, CGFloat) {
  let (ipart, fpart) = modf(x.native)
  return (CGFloat(ipart), CGFloat(fpart))
}

@_transparent
public func ldexp(_ x: CGFloat, _ n: Int) -> CGFloat {
  return CGFloat(ldexp(x.native, n))
}

@_transparent
public func frexp(_ x: CGFloat) -> (CGFloat, Int) {
  let (frac, exp) = frexp(x.native)
  return (CGFloat(frac), exp)
}

@_transparent
public func ilogb(_ x: CGFloat) -> Int {
  return ilogb(x.native)
}

@_transparent
public func scalbn(_ x: CGFloat, _ n: Int) -> CGFloat {
  return CGFloat(scalbn(x.native, n))
}

@_transparent
public func lgamma(_ x: CGFloat) -> (CGFloat, Int) {
  let (value, sign) = lgamma(x.native)
  return (CGFloat(value), sign)
}

@_transparent
public func remquo(_ x: CGFloat, _ y: CGFloat) -> (CGFloat, Int) {
  let (rem, quo) = remquo(x.native, y.native)
  return (CGFloat(rem), quo)
}

@_transparent
public func nan(_ tag: String) -> CGFloat {
  return CGFloat(nan(tag) as CGFloat.NativeType)
}

@_transparent
public func j0(_ x: CGFloat) -> CGFloat {
  return CGFloat(j0(Double(x.native)))
}

@_transparent
public func j1(_ x: CGFloat) -> CGFloat {
  return CGFloat(j1(Double(x.native)))
}

@_transparent
public func jn(_ n: Int, _ x: CGFloat) -> CGFloat {
  return CGFloat(jn(n, Double(x.native)))
}

@_transparent
public func y0(_ x: CGFloat) -> CGFloat {
  return CGFloat(y0(Double(x.native)))
}

@_transparent
public func y1(_ x: CGFloat) -> CGFloat {
  return CGFloat(y1(Double(x.native)))
}

@_transparent
public func yn(_ n: Int, _ x: CGFloat) -> CGFloat {
  return CGFloat(yn(n, Double(x.native)))
}

extension CGFloat : _CVarArgPassedAsDouble, _CVarArgAligned {
  /// Transform `self` into a series of machine words that can be
  /// appropriately interpreted by C varargs
  @_transparent
  public var _cVarArgEncoding: [Int] {
    return native._cVarArgEncoding
  }

  /// Return the required alignment in bytes of
  /// the value returned by `_cVarArgEncoding`.
  @_transparent
  public var _cVarArgAlignment: Int {
    return native._cVarArgAlignment
  }
}<|MERGE_RESOLUTION|>--- conflicted
+++ resolved
@@ -67,7 +67,6 @@
   public var native: NativeType
 }
 
-<<<<<<< HEAD
 extension CGFloat : SignedArithmetic {
   // FIXME(integers): implement properly
   public init?<T : BinaryInteger>(exactly source: T) {
@@ -81,10 +80,7 @@
 
 }
 
-@_transparent extension CGFloat : BinaryFloatingPoint {
-=======
 extension CGFloat : BinaryFloatingPoint {
->>>>>>> 6831d645
 
   public typealias RawSignificand = UInt
   public typealias Exponent = Int
@@ -213,54 +209,28 @@
     return CGFloat(native.nextUp)
   }
 
-<<<<<<< HEAD
-=======
-  @_transparent
-  public var magnitude: CGFloat {
-    return CGFloat(Swift.abs(native))
-  }
-
-  @_transparent
->>>>>>> 6831d645
   public mutating func negate() {
     native.negate()
   }
 
-<<<<<<< HEAD
+  @_transparent
   public static func +=(_ lhs: inout CGFloat, _ rhs: CGFloat) {
     lhs.native += rhs.native
   }
 
+  @_transparent
   public static func -=(_ lhs: inout CGFloat, _ rhs: CGFloat) {
     lhs.native -= rhs.native
   }
 
+  @_transparent
   public static func *=(_ lhs: inout CGFloat, _ rhs: CGFloat) {
     lhs.native *= rhs.native
   }
 
+  @_transparent
   public static func /=(_ lhs: inout CGFloat, _ rhs: CGFloat) {
     lhs.native /= rhs.native
-=======
-  @_transparent
-  public mutating func add(_ other: CGFloat) {
-    native.add(other.native)
-  }
-
-  @_transparent
-  public mutating func subtract(_ other: CGFloat) {
-    native.subtract(other.native)
-  }
-
-  @_transparent
-  public mutating func multiply(by other: CGFloat) {
-    native.multiply(by: other.native)
-  }
-
-  @_transparent
-  public mutating func divide(by other: CGFloat) {
-    native.divide(by: other.native)
->>>>>>> 6831d645
   }
 
   @_transparent
