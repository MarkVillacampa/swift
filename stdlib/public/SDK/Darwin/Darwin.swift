//===----------------------------------------------------------------------===//
//
// This source file is part of the Swift.org open source project
//
// Copyright (c) 2014 - 2016 Apple Inc. and the Swift project authors
// Licensed under Apache License v2.0 with Runtime Library Exception
//
// See http://swift.org/LICENSE.txt for license information
// See http://swift.org/CONTRIBUTORS.txt for the list of Swift project authors
//
//===----------------------------------------------------------------------===//

@_exported import Darwin // Clang module


//===----------------------------------------------------------------------===//
// MacTypes.h
//===----------------------------------------------------------------------===//

public var noErr: OSStatus { return 0 }

/// The `Boolean` type declared in MacTypes.h and used throughout Core
/// Foundation.
///
/// The C type is a typedef for `unsigned char`.
public struct DarwinBoolean : Boolean, BooleanLiteralConvertible {
  var _value: UInt8

  public init(_ value: Bool) {
    self._value = value ? 1 : 0
  }

  /// The value of `self`, expressed as a `Bool`.
  public var boolValue: Bool {
    return _value != 0
  }

  /// Create an instance initialized to `value`.
  @_transparent
  public init(booleanLiteral value: Bool) {
    self.init(value)
  }
}

extension DarwinBoolean : CustomReflectable {
  /// Returns a mirror that reflects `self`.
<<<<<<< HEAD
  public func _getMirror() -> _Mirror {
    return _reflect(boolValue)
=======
  public func customMirror() -> Mirror {
    return Mirror(reflecting: boolValue)
>>>>>>> 87681ef0
  }
}

extension DarwinBoolean : CustomStringConvertible {
  /// A textual representation of `self`.
  public var description: String {
    return self.boolValue.description
  }
}

extension DarwinBoolean : Equatable {}
@warn_unused_result
public func ==(lhs: DarwinBoolean, rhs: DarwinBoolean) -> Bool {
  return lhs.boolValue == rhs.boolValue
}

@warn_unused_result
public // COMPILER_INTRINSIC
func _convertBoolToDarwinBoolean(x: Bool) -> DarwinBoolean {
  return DarwinBoolean(x)
}
@warn_unused_result
public // COMPILER_INTRINSIC
func _convertDarwinBooleanToBool(x: DarwinBoolean) -> Bool {
  return Bool(x)
}

// FIXME: We can't make the fully-generic versions @_transparent due to
// rdar://problem/19418937, so here are some @_transparent overloads
// for DarwinBoolean.
@_transparent
@warn_unused_result
public func && <T : Boolean>(
  lhs: T,
  @autoclosure rhs: () -> DarwinBoolean
) -> Bool {
  return lhs.boolValue ? rhs().boolValue : false
}

@_transparent
@warn_unused_result
public func || <T : Boolean>(
  lhs: T,
  @autoclosure rhs: () -> DarwinBoolean
) -> Bool {
  return lhs.boolValue ? true : rhs().boolValue
}


//===----------------------------------------------------------------------===//
// sys/errno.h
//===----------------------------------------------------------------------===//

public var errno : Int32 {
  get {
    return __error().pointee
  }
  set {
    __error().pointee = newValue
  }
}


//===----------------------------------------------------------------------===//
// stdio.h
//===----------------------------------------------------------------------===//

public var stdin : UnsafeMutablePointer<FILE> {
  get {
    return __stdinp
  }
  set {
    __stdinp = newValue
  }   
}

public var stdout : UnsafeMutablePointer<FILE> {
  get {
    return __stdoutp
  }
  set {
    __stdoutp = newValue
  }   
}

public var stderr : UnsafeMutablePointer<FILE> {
  get {
    return __stderrp
  }
  set {
    __stderrp = newValue
  }   
}


//===----------------------------------------------------------------------===//
// fcntl.h
//===----------------------------------------------------------------------===//

@warn_unused_result
@_silgen_name("_swift_Darwin_open") 
func _swift_Darwin_open(
  path: UnsafePointer<CChar>,
  _ oflag: CInt,
  _ mode: mode_t
) -> CInt

@warn_unused_result
@_silgen_name("_swift_Darwin_openat")
func _swift_Darwin_openat(fd: CInt,
  _ path: UnsafePointer<CChar>,
  _ oflag: CInt,
  _ mode: mode_t
) -> CInt

@warn_unused_result
public func open(
  path: UnsafePointer<CChar>,
  _ oflag: CInt
) -> CInt {
  return _swift_Darwin_open(path, oflag, 0)
}

@warn_unused_result
public func open(
  path: UnsafePointer<CChar>,
  _ oflag: CInt,
  _ mode: mode_t
) -> CInt {
  return _swift_Darwin_open(path, oflag, mode)
}

@warn_unused_result
public func openat(
  fd: CInt,
  _ path: UnsafePointer<CChar>,
  _ oflag: CInt
) -> CInt {
  return _swift_Darwin_openat(fd, path, oflag, 0)
}

@warn_unused_result
public func openat(
  fd: CInt,
  _ path: UnsafePointer<CChar>,
  _ oflag: CInt,
  _ mode: mode_t
) -> CInt {
  return _swift_Darwin_openat(fd, path, oflag, mode)
}

@warn_unused_result
@_silgen_name("_swift_Darwin_fcntl")
internal func _swift_Darwin_fcntl(
  fd: CInt,
  _ cmd: CInt,
  _ value: CInt
) -> CInt

@warn_unused_result
@_silgen_name("_swift_Darwin_fcntlPtr")
internal func _swift_Darwin_fcntlPtr(
  fd: CInt,
  _ cmd: CInt,
  _ ptr: UnsafeMutablePointer<Void>
) -> CInt

@warn_unused_result
public func fcntl(
  fd: CInt,
  _ cmd: CInt
) -> CInt {
  return _swift_Darwin_fcntl(fd, cmd, 0)
}

@warn_unused_result
public func fcntl(
  fd: CInt,
  _ cmd: CInt,
  _ value: CInt
) -> CInt {
  return _swift_Darwin_fcntl(fd, cmd, value)
}

@warn_unused_result
public func fcntl(
  fd: CInt,
  _ cmd: CInt,
  _ ptr: UnsafeMutablePointer<Void>
) -> CInt {
  return _swift_Darwin_fcntlPtr(fd, cmd, ptr)
}

public var S_IFMT: mode_t   { return mode_t(0o170000) }
public var S_IFIFO: mode_t  { return mode_t(0o010000) }
public var S_IFCHR: mode_t  { return mode_t(0o020000) }
public var S_IFDIR: mode_t  { return mode_t(0o040000) }
public var S_IFBLK: mode_t  { return mode_t(0o060000) }
public var S_IFREG: mode_t  { return mode_t(0o100000) }
public var S_IFLNK: mode_t  { return mode_t(0o120000) }
public var S_IFSOCK: mode_t { return mode_t(0o140000) }
public var S_IFWHT: mode_t  { return mode_t(0o160000) }

public var S_IRWXU: mode_t  { return mode_t(0o000700) }
public var S_IRUSR: mode_t  { return mode_t(0o000400) }
public var S_IWUSR: mode_t  { return mode_t(0o000200) }
public var S_IXUSR: mode_t  { return mode_t(0o000100) }

public var S_IRWXG: mode_t  { return mode_t(0o000070) }
public var S_IRGRP: mode_t  { return mode_t(0o000040) }
public var S_IWGRP: mode_t  { return mode_t(0o000020) }
public var S_IXGRP: mode_t  { return mode_t(0o000010) }

public var S_IRWXO: mode_t  { return mode_t(0o000007) }
public var S_IROTH: mode_t  { return mode_t(0o000004) }
public var S_IWOTH: mode_t  { return mode_t(0o000002) }
public var S_IXOTH: mode_t  { return mode_t(0o000001) }

public var S_ISUID: mode_t  { return mode_t(0o004000) }
public var S_ISGID: mode_t  { return mode_t(0o002000) }
public var S_ISVTX: mode_t  { return mode_t(0o001000) }

public var S_ISTXT: mode_t  { return S_ISVTX }
public var S_IREAD: mode_t  { return S_IRUSR }
public var S_IWRITE: mode_t { return S_IWUSR }
public var S_IEXEC: mode_t  { return S_IXUSR }

//===----------------------------------------------------------------------===//
// unistd.h
//===----------------------------------------------------------------------===//

@available(*, unavailable, message="Please use threads or posix_spawn*()")
public func fork() -> Int32 {
  fatalError("unavailable function can't be called")
}

@available(*, unavailable, message="Please use threads or posix_spawn*()")
public func vfork() -> Int32 {
  fatalError("unavailable function can't be called")
}

//===----------------------------------------------------------------------===//
// signal.h
//===----------------------------------------------------------------------===//

#if os(OSX) || os(iOS) || os(watchOS) || os(tvOS)
public var SIG_DFL: sig_t? { return nil }
public var SIG_IGN: sig_t { return unsafeBitCast(1, sig_t.self) }
public var SIG_ERR: sig_t { return unsafeBitCast(-1, sig_t.self) }
public var SIG_HOLD: sig_t { return unsafeBitCast(5, sig_t.self) }
#else
internal var _ignore = _UnsupportedPlatformError()
#endif

//===----------------------------------------------------------------------===//
// semaphore.h
//===----------------------------------------------------------------------===//

/// The value returned by `sem_open()` in the case of failure.
public var SEM_FAILED: UnsafeMutablePointer<sem_t> {
#if os(OSX) || os(iOS) || os(watchOS) || os(tvOS)
  // The value is ABI.  Value verified to be correct for OS X, iOS, watchOS, tvOS.
  return UnsafeMutablePointer<sem_t>(bitPattern: -1)
#else
  _UnsupportedPlatformError()
#endif
}

@warn_unused_result
@_silgen_name("_swift_Darwin_sem_open2")
internal func _swift_Darwin_sem_open2(
  name: UnsafePointer<CChar>,
  _ oflag: CInt
) -> UnsafeMutablePointer<sem_t>

@warn_unused_result
@_silgen_name("_swift_Darwin_sem_open4")
internal func _swift_Darwin_sem_open4(
  name: UnsafePointer<CChar>,
  _ oflag: CInt,
  _ mode: mode_t,
  _ value: CUnsignedInt
) -> UnsafeMutablePointer<sem_t>

@warn_unused_result
public func sem_open(
  name: UnsafePointer<CChar>,
  _ oflag: CInt
) -> UnsafeMutablePointer<sem_t> {
  return _swift_Darwin_sem_open2(name, oflag)
}

@warn_unused_result
public func sem_open(
  name: UnsafePointer<CChar>,
  _ oflag: CInt,
  _ mode: mode_t,
  _ value: CUnsignedInt
) -> UnsafeMutablePointer<sem_t> {
  return _swift_Darwin_sem_open4(name, oflag, mode, value)
}
<|MERGE_RESOLUTION|>--- conflicted
+++ resolved
@@ -44,13 +44,8 @@
 
 extension DarwinBoolean : CustomReflectable {
   /// Returns a mirror that reflects `self`.
-<<<<<<< HEAD
-  public func _getMirror() -> _Mirror {
-    return _reflect(boolValue)
-=======
-  public func customMirror() -> Mirror {
+  public var customMirror: Mirror {
     return Mirror(reflecting: boolValue)
->>>>>>> 87681ef0
   }
 }
 
