//===--- SILModule.cpp - SILModule implementation -------------------------===//
//
// This source file is part of the Swift.org open source project
//
// Copyright (c) 2014 - 2016 Apple Inc. and the Swift project authors
// Licensed under Apache License v2.0 with Runtime Library Exception
//
// See http://swift.org/LICENSE.txt for license information
// See http://swift.org/CONTRIBUTORS.txt for the list of Swift project authors
//
//===----------------------------------------------------------------------===//

#define DEBUG_TYPE "sil-module"
#include "swift/Serialization/SerializedSILLoader.h"
#include "swift/SIL/FormalLinkage.h"
#include "swift/SIL/SILDebugScope.h"
#include "swift/SIL/SILModule.h"
#include "Linker.h"
#include "swift/SIL/SILVisitor.h"
#include "swift/SIL/SILValue.h"
#include "llvm/ADT/FoldingSet.h"
#include "llvm/ADT/SmallString.h"
#include "llvm/ADT/StringSwitch.h"
#include "llvm/ADT/Statistic.h"
#include "llvm/Support/Debug.h"
#include <functional>
using namespace swift;
using namespace Lowering;

class SILModule::SerializationCallback : public SerializedSILLoader::Callback {
  void didDeserialize(Module *M, SILFunction *fn) override {
    updateLinkage(fn);
  }

  void didDeserialize(Module *M, SILGlobalVariable *var) override {
    updateLinkage(var);
    
    // For globals we currently do not support available_externally.
    // In the interpreter it would result in two instances for a single global:
    // one in the imported module and one in the main module.
    var->setDeclaration(true);
  }

  void didDeserialize(Module *M, SILVTable *vtable) override {
    // TODO: should vtables get linkage?
    //updateLinkage(vtable);
  }

  void didDeserialize(Module *M, SILWitnessTable *wt) override {
    updateLinkage(wt);
  }

  template <class T> void updateLinkage(T *decl) {
    switch (decl->getLinkage()) {
    case SILLinkage::Public:
      decl->setLinkage(SILLinkage::PublicExternal);
      return;
    case SILLinkage::Hidden:
      decl->setLinkage(SILLinkage::HiddenExternal);
      return;
    case SILLinkage::Shared:
      decl->setLinkage(SILLinkage::SharedExternal);
      return;
    case SILLinkage::Private:
        decl->setLinkage(SILLinkage::PrivateExternal);
        return;
    case SILLinkage::PublicExternal:
    case SILLinkage::HiddenExternal:
    case SILLinkage::SharedExternal:
    case SILLinkage::PrivateExternal:
      return;
    }
  }
};

SILModule::SILModule(Module *SwiftModule, SILOptions &Options,
                     const DeclContext *associatedDC,
                     bool wholeModule)
  : TheSwiftModule(SwiftModule), AssociatedDeclContext(associatedDC),
    Stage(SILStage::Raw), Callback(new SILModule::SerializationCallback()),
    wholeModule(wholeModule), Options(Options), Types(*this) {
}

SILModule::~SILModule() {
  // Decrement ref count for each SILGlobalVariable with static initializers.
  for (SILGlobalVariable &v : silGlobals)
    if (v.getInitializer())
      v.getInitializer()->decrementRefCount();

  // Drop everything functions in this module reference.
  //
  // This is necessary since the functions may reference each other.  We don't
  // need to worry about sil_witness_tables since witness tables reference each
  // other via protocol conformances and sil_vtables don't reference each other
  // at all.
  for (SILFunction &F : *this)
    F.dropAllReferences();
}

void *SILModule::allocate(unsigned Size, unsigned Align) const {
  if (getASTContext().LangOpts.UseMalloc)
    return AlignedAlloc(Size, Align);

  return BPA.Allocate(Size, Align);
}

void *SILModule::allocateInst(unsigned Size, unsigned Align) const {
  return AlignedAlloc(Size, Align);
}

void SILModule::deallocateInst(SILInstruction *I) {
  AlignedFree(I);
}

SILWitnessTable *
SILModule::createWitnessTableDeclaration(ProtocolConformance *C,
                                         SILLinkage linkage) {
  // If we are passed in a null conformance (a valid value), just return nullptr
  // since we cannot map a witness table to it.
  if (!C)
    return nullptr;

  // Extract the base NormalProtocolConformance.
  NormalProtocolConformance *NormalC = C->getRootNormalConformance();

  return SILWitnessTable::create(*this, linkage, NormalC);
}

SILWitnessTable *
SILModule::lookUpWitnessTable(ProtocolConformanceRef C,
                              bool deserializeLazily) {
  // If we have an abstract conformance passed in (a legal value), just return
  // nullptr.
  if (!C.isConcrete())
    return nullptr;

  return lookUpWitnessTable(C.getConcrete());
}

SILWitnessTable *
SILModule::lookUpWitnessTable(const ProtocolConformance *C,
                              bool deserializeLazily) {
  assert(C && "null conformance passed to lookUpWitnessTable");

  const NormalProtocolConformance *NormalC = C->getRootNormalConformance();
  // Attempt to lookup the witness table from the table.
  auto found = WitnessTableMap.find(NormalC);
  if (found == WitnessTableMap.end()) {
#ifndef NDEBUG
    // Make sure that all witness tables are in the witness table lookup
    // cache.
    //
    // This code should not be hit normally since we add witness tables to the
    // lookup cache when we create them. We don't just assert here since there
    // is the potential for a conformance without a witness table to be passed
    // to this function.
    for (SILWitnessTable &WT : witnessTables)
      assert(WT.getConformance() != NormalC &&
             "Found witness table that is not"
             " in the witness table lookup cache.");
#endif
    return nullptr;
  }

  SILWitnessTable *wtable = found->second;
  assert(wtable != nullptr && "Should never map a conformance to a null witness"
                          " table.");

  // If we have a definition, return it.
  if (wtable->isDefinition())
    return wtable;

  // Otherwise try to deserialize it. If we succeed return the deserialized
  // function.
  //
  // *NOTE* In practice, wtable will be deserializedTable, but I do not want to rely
  // on that behavior for now.
  if (deserializeLazily)
    if (auto deserialized = getSILLoader()->lookupWitnessTable(wtable))
      return deserialized;

  // If we fail, just return the declaration.
  return wtable;
}

SILDefaultWitnessTable *
SILModule::lookUpDefaultWitnessTable(const ProtocolDecl *Protocol,
                                     bool deserializeLazily) {
  // Note: we only ever look up default witness tables in the translation unit
  // that is currently being compiled, since they SILGen generates them when it
  // visits the protocol declaration, and IRGen emits them when emitting the
  // protocol descriptor metadata for the protocol.

  auto found = DefaultWitnessTableMap.find(Protocol);
  if (found == DefaultWitnessTableMap.end()) {
    if (deserializeLazily) {
      SILLinkage linkage =
        getSILLinkage(getDeclLinkage(Protocol), ForDefinition);
      SILDefaultWitnessTable *wtable =
        SILDefaultWitnessTable::create(*this, linkage, Protocol);
      wtable = getSILLoader()->lookupDefaultWitnessTable(wtable);
      if (wtable)
        DefaultWitnessTableMap[Protocol] = wtable;
      return wtable;
    }

    return nullptr;
  }

  return found->second;
}

SILDefaultWitnessTable *
SILModule::createDefaultWitnessTableDeclaration(const ProtocolDecl *Protocol,
                                                SILLinkage Linkage) {
  return SILDefaultWitnessTable::create(*this, Linkage, Protocol);
}

SILFunction *SILModule::getOrCreateFunction(SILLocation loc,
                                            StringRef name,
                                            SILLinkage linkage,
                                            CanSILFunctionType type,
                                            IsBare_t isBareSILFunction,
                                            IsTransparent_t isTransparent,
                                            IsFragile_t isFragile,
                                            IsThunk_t isThunk,
                                            SILFunction::ClassVisibility_t CV) {
  if (auto fn = lookUpFunction(name)) {
    assert(fn->getLoweredFunctionType() == type);
    assert(fn->getLinkage() == linkage ||
           stripExternalFromLinkage(fn->getLinkage()) == linkage);
    return fn;
  }

  auto fn = SILFunction::create(*this, linkage, name, type, nullptr,
                                loc, isBareSILFunction, isTransparent,
                                isFragile, isThunk, CV);
  fn->setDebugScope(new (*this) SILDebugScope(loc, fn));
  return fn;
}

static SILFunction::ClassVisibility_t getClassVisibility(SILDeclRef constant) {
  if (!constant.hasDecl())
    return SILFunction::NotRelevant;

  // If this declaration is a function which goes into a vtable, then it's
  // symbol must be as visible as its class. Derived classes even have to put
  // all less visible methods of the base class into their vtables.

  auto *FD = dyn_cast<AbstractFunctionDecl>(constant.getDecl());
  if (!FD)
    return SILFunction::NotRelevant;

  DeclContext *context = FD->getDeclContext();

  // Methods from extensions don't go into vtables (yet).
  if (context->isExtensionContext())
    return SILFunction::NotRelevant;

  auto *classType = context->getAsClassOrClassExtensionContext();
  if (!classType || classType->isFinal())
    return SILFunction::NotRelevant;

  if (FD->isFinal() && !FD->getOverriddenDecl())
    return SILFunction::NotRelevant;

  assert(FD->getEffectiveAccess() <= classType->getEffectiveAccess() &&
         "class must be as visible as its members");

  switch (classType->getEffectiveAccess()) {
    case Accessibility::Private:
      return SILFunction::NotRelevant;
    case Accessibility::Internal:
      return SILFunction::InternalClass;
    case Accessibility::Public:
      return SILFunction::PublicClass;
  }
}

static bool verifySILSelfParameterType(SILDeclRef DeclRef,
                                       SILFunction *F, CanSILFunctionType FTy) {
  SILModule &M = F->getModule();
  SILParameterInfo PInfo = FTy->getSelfParameter();
  CanType CTy = PInfo.getType();
  SILType Ty = SILType::getPrimitiveObjectType(CTy);

  // We do not care about trivial parameters (for now). There seem to be
  // cases where we lower them as unowned.
  //
  // *NOTE* We do not run this check when we have a generic type since
  // *generic types do not have type lowering and are always treated as
  // *non-trivial since we do not know the type.
  if (CTy->hasArchetype() || CTy->hasTypeParameter() ||
      M.getTypeLowering(Ty).isTrivial())
    return true;

  // If this function is a constructor or destructor, bail. These have @owned
  // parameters.
  if (DeclRef.isConstructor() || DeclRef.isDestructor())
    return true;

  // Otherwise, if this function type has a guaranteed self parameter type,
  // make sure that we have a +0 self param.
  return !FTy->getExtInfo().hasGuaranteedSelfParam() ||
          PInfo.isGuaranteed() || PInfo.isIndirectMutating();
}

SILFunction *SILModule::getOrCreateFunction(SILLocation loc,
                                            SILDeclRef constant,
                                            ForDefinition_t forDefinition) {

  auto name = constant.mangle();
  auto constantType = Types.getConstantType(constant).castTo<SILFunctionType>();
  SILLinkage linkage = constant.getLinkage(forDefinition);

  if (auto fn = lookUpFunction(name)) {
    assert(fn->getLoweredFunctionType() == constantType);
    assert(fn->getLinkage() == linkage);
    if (forDefinition) {
      // In all the cases where getConstantLinkage returns something
      // different for ForDefinition, it returns an available-externally
      // linkage.
      if (isAvailableExternally(fn->getLinkage())) {
        fn->setLinkage(constant.getLinkage(ForDefinition));
      }
    }
    return fn;
  }

  IsTransparent_t IsTrans = constant.isTransparent()
                            ? IsTransparent
                            : IsNotTransparent;
  IsFragile_t IsFrag = constant.isFragile()
                       ? IsFragile
                       : IsNotFragile;

  EffectsKind EK = constant.hasEffectsAttribute()
                   ? constant.getEffectsAttribute()
                   : EffectsKind::Unspecified;

  Inline_t inlineStrategy = InlineDefault;
  if (constant.isNoinline())
    inlineStrategy = NoInline;
  else if (constant.isAlwaysInline())
    inlineStrategy = AlwaysInline;

  auto *F = SILFunction::create(*this, linkage, name,
                                constantType, nullptr,
                                None, IsNotBare, IsTrans, IsFrag, IsNotThunk,
                                getClassVisibility(constant),
                                inlineStrategy, EK);

  if (forDefinition == ForDefinition_t::ForDefinition)
    F->setDebugScope(new (*this) SILDebugScope(loc, F));

  F->setGlobalInit(constant.isGlobal());
  if (constant.hasDecl()) {
    if (constant.isForeign && constant.isClangGenerated())
      F->setForeignBody(HasForeignBody);

    auto Attrs = constant.getDecl()->getAttrs();
    for (auto *A : Attrs.getAttributes<SemanticsAttr, false /*AllowInvalid*/>())
      F->addSemanticsAttr(cast<SemanticsAttr>(A)->Value);

    for (auto *A :
           Attrs.getAttributes<SpecializeAttr, false /*AllowInvalid*/>()) {
      auto *SA = cast<SpecializeAttr>(A);
      auto subs = SA->getConcreteDecl().getSubstitutions();
      F->addSpecializeAttr(SILSpecializeAttr::create(*this, subs));
    }
  }

  F->setDeclContext(constant.hasDecl() ? constant.getDecl() : nullptr);

  // If this function has a self parameter, make sure that it has a +0 calling
  // convention. This cannot be done for general function types, since
  // function_ref's SILFunctionTypes do not have archetypes associated with
  // it.
  CanSILFunctionType FTy = F->getLoweredFunctionType();
  if (FTy->hasSelfParam()) {
    (void)verifySILSelfParameterType;
    assert(verifySILSelfParameterType(constant, F, FTy) &&
           "Invalid signature for SIL Self parameter type");
  }
                                      

  return F;
}


SILFunction *SILModule::getOrCreateSharedFunction(SILLocation loc,
                                                  StringRef name,
                                                  CanSILFunctionType type,
                                                  IsBare_t isBareSILFunction,
                                                  IsTransparent_t isTransparent,
                                                  IsFragile_t isFragile,
                                                  IsThunk_t isThunk) {
  return getOrCreateFunction(loc, name, SILLinkage::Shared,
                             type, isBareSILFunction, isTransparent, isFragile,
                             isThunk, SILFunction::NotRelevant);
}

SILFunction *SILModule::getOrCreateFunction(
    SILLinkage linkage, StringRef name, CanSILFunctionType loweredType,
    GenericParamList *contextGenericParams, Optional<SILLocation> loc,
    IsBare_t isBareSILFunction, IsTransparent_t isTrans, IsFragile_t isFragile,
    IsThunk_t isThunk, SILFunction::ClassVisibility_t classVisibility,
    Inline_t inlineStrategy, EffectsKind EK, SILFunction *InsertBefore,
    const SILDebugScope *DebugScope, DeclContext *DC) {
  return SILFunction::create(*this, linkage, name, loweredType,
                             contextGenericParams, loc, isBareSILFunction,
                             isTrans, isFragile, isThunk, classVisibility,
                             inlineStrategy, EK, InsertBefore, DebugScope, DC);
}

const IntrinsicInfo &SILModule::getIntrinsicInfo(Identifier ID) {
  unsigned OldSize = IntrinsicIDCache.size();
  IntrinsicInfo &Info = IntrinsicIDCache[ID];

  // If the element was is in the cache, return it.
  if (OldSize == IntrinsicIDCache.size())
    return Info;

  // Otherwise, lookup the ID and Type and store them in the map.
  StringRef NameRef = getBuiltinBaseName(getASTContext(), ID.str(), Info.Types);
  Info.ID =
    (llvm::Intrinsic::ID)getLLVMIntrinsicID(NameRef, !Info.Types.empty());

  return Info;
}

const BuiltinInfo &SILModule::getBuiltinInfo(Identifier ID) {
  unsigned OldSize = BuiltinIDCache.size();
  BuiltinInfo &Info = BuiltinIDCache[ID];

  // If the element was is in the cache, return it.
  if (OldSize == BuiltinIDCache.size())
    return Info;

  // Otherwise, lookup the ID and Type and store them in the map.
  // Find the matching ID.
  StringRef OperationName =
    getBuiltinBaseName(getASTContext(), ID.str(), Info.Types);

  // Several operation names have suffixes and don't match the name from
  // Builtins.def, so handle those first.
  if (OperationName.startswith("fence_"))
    Info.ID = BuiltinValueKind::Fence;
  else if (OperationName.startswith("cmpxchg_"))
    Info.ID = BuiltinValueKind::CmpXChg;
  else if (OperationName.startswith("atomicrmw_"))
    Info.ID = BuiltinValueKind::AtomicRMW;
  else if (OperationName.startswith("atomicload_"))
    Info.ID = BuiltinValueKind::AtomicLoad;
  else if (OperationName.startswith("atomicstore_"))
    Info.ID = BuiltinValueKind::AtomicStore;
  else {
    // Switch through the rest of builtins.
    Info.ID = llvm::StringSwitch<BuiltinValueKind>(OperationName)
#define BUILTIN(ID, Name, Attrs) \
      .Case(Name, BuiltinValueKind::ID)
#include "swift/AST/Builtins.def"
      .Default(BuiltinValueKind::None);
  }

  return Info;
}

SILFunction *SILModule::lookUpFunction(SILDeclRef fnRef) {
  auto name = fnRef.mangle();
  return lookUpFunction(name);
}

bool SILModule::linkFunction(SILFunction *Fun, SILModule::LinkingMode Mode) {
  return SILLinkerVisitor(*this, getSILLoader(), Mode).processFunction(Fun);
}

bool SILModule::linkFunction(SILDeclRef Decl, SILModule::LinkingMode Mode) {
  return SILLinkerVisitor(*this, getSILLoader(), Mode).processDeclRef(Decl);
}

bool SILModule::linkFunction(StringRef Name, SILModule::LinkingMode Mode) {
  return SILLinkerVisitor(*this, getSILLoader(), Mode).processFunction(Name);
}

SILFunction *SILModule::hasFunction(StringRef Name, SILLinkage Linkage) {
  SILFunction *F = lookUpFunction(Name);

  assert((Linkage == SILLinkage::Public ||
          Linkage == SILLinkage::PublicExternal) &&
         "Only a lookup of public functions is supported currently");

  // Nothing to do if the current module has a required function
  // with a proper linkage.
  if (F && F->getLinkage() == Linkage)
    return F;

  assert((!F || F->getLinkage() != Linkage) &&
         "hasFunction should be only called for functions that are not "
<<<<<<< HEAD
         "contained  in the SILModule yet or do not have a required linkage");
=======
         "contained in the SILModule yet or do not have a required linkage");
>>>>>>> fadf6b3c
  (void)F;

  SILLinkerVisitor Visitor(*this, getSILLoader(),
                          SILModule::LinkingMode::LinkNormal);

  if (Visitor.hasFunction(Name, Linkage)) {
    if (!F) {
      // Load the function.
      F = Visitor.lookupFunction(Name, Linkage);
      assert(F && "Function should be present");
      assert(F->getLinkage() == Linkage &&
             "SILFunction has a wrong linkage");
    }
    // If a function exists already and it is a non-optimizing
<<<<<<< HEAD
    // compilaiton, simply convert it into an external declaration,
=======
    // compilation, simply convert it into an external declaration,
>>>>>>> fadf6b3c
    // so that a compiled version from the shared library is used.
    if (F->isDefinition() &&
        F->getModule().getOptions().Optimization <
            SILOptions::SILOptMode::Optimize) {
      F->convertToDeclaration();
    }
    if (F->isExternalDeclaration())
      F->setFragile(IsFragile_t::IsNotFragile);
    F->setLinkage(Linkage);
  } else {
    F = nullptr;
  }
  return F;
}

void SILModule::linkAllWitnessTables() {
  getSILLoader()->getAllWitnessTables();
}

void SILModule::linkAllVTables() {
  getSILLoader()->getAllVTables();
}

void SILModule::invalidateSILLoaderCaches() {
  getSILLoader()->invalidateCaches();
}

void SILModule::removeFromZombieList(StringRef Name) {
  if (auto *Zombie = ZombieFunctionTable.lookup(Name)) {
    ZombieFunctionTable.erase(Name);
    zombieFunctions.remove(Zombie);
  }
}

/// Erase a function from the module.
void SILModule::eraseFunction(SILFunction *F) {

  assert(! F->isZombie() && "zombie function is in list of alive functions");
  if (F->isInlined() || F->isExternallyUsedSymbol()) {
    
    // The owner of the function's Name is the FunctionTable key. As we remove
    // the function from the table we have to store the name string elsewhere:
    // in zombieFunctionNames.
    StringRef copiedName = F->getName().copy(zombieFunctionNames);
    FunctionTable.erase(F->getName());
    F->Name = copiedName;
    
    // The function is dead, but we need it later (at IRGen) for debug info
    // or vtable stub generation. So we move it into the zombie list.
    getFunctionList().remove(F);
    zombieFunctions.push_back(F);
    ZombieFunctionTable[copiedName] = F;
    F->setZombie();

    // This opens dead-function-removal opportunities for called functions.
    // (References are not needed anymore.)
    F->dropAllReferences();
  } else {
    FunctionTable.erase(F->getName());
    getFunctionList().erase(F);
  }
}

void SILModule::invalidateFunctionInSILCache(SILFunction *F) {
  getSILLoader()->invalidateFunction(F);
}

/// Erase a global SIL variable from the module.
void SILModule::eraseGlobalVariable(SILGlobalVariable *G) {
  GlobalVariableMap.erase(G->getName());
  getSILGlobalList().erase(G);
}

SILVTable *SILModule::lookUpVTable(const ClassDecl *C) {
  if (!C)
    return nullptr;

  // First try to look up R from the lookup table.
  auto R = VTableMap.find(C);
  if (R != VTableMap.end())
    return R->second;

  // If that fails, try to deserialize it. If that fails, return nullptr.
  SILVTable *Vtbl =
      SILLinkerVisitor(*this, getSILLoader(), SILModule::LinkingMode::LinkAll)
          .processClassDecl(C);
  if (!Vtbl)
    return nullptr;

  // If we succeeded, map C -> VTbl in the table and return VTbl.
  VTableMap[C] = Vtbl;
  return Vtbl;
}

SerializedSILLoader *SILModule::getSILLoader() {
  // If the SILLoader is null, create it.
  if (!SILLoader)
    SILLoader = SerializedSILLoader::create(getASTContext(), this,
                                            Callback.get());
  // Return the SerializedSILLoader.
  return SILLoader.get();
}

static ArrayRef<Substitution>
getSubstitutionsForProtocolConformance(ProtocolConformanceRef CRef) {
  if (CRef.isAbstract())
    return {};
  
  auto C = CRef.getConcrete();

  // Walk down to the base NormalProtocolConformance.
  ArrayRef<Substitution> Subs;
  const ProtocolConformance *ParentC = C;
  while (!isa<NormalProtocolConformance>(ParentC)) {
    switch (ParentC->getKind()) {
    case ProtocolConformanceKind::Normal:
      llvm_unreachable("should have exited the loop?!");
    case ProtocolConformanceKind::Inherited:
      ParentC = cast<InheritedProtocolConformance>(ParentC)
        ->getInheritedConformance();
      break;
    case ProtocolConformanceKind::Specialized: {
      auto SC = cast<SpecializedProtocolConformance>(ParentC);
      ParentC = SC->getGenericConformance();
      assert(Subs.empty() && "multiple conformance specializations?!");
      Subs = SC->getGenericSubstitutions();
      break;
    }
    }
  }
  const NormalProtocolConformance *NormalC
    = cast<NormalProtocolConformance>(ParentC);

  // If the normal conformance is for a generic type, and we didn't hit a
  // specialized conformance, collect the substitutions from the generic type.
  // FIXME: The AST should do this for us.
  if (NormalC->getType()->isSpecialized() && Subs.empty()) {
    Subs = NormalC->getType()
      ->gatherAllSubstitutions(NormalC->getDeclContext()->getParentModule(),
                               nullptr);
  }
  
  return Subs;
}

/// \brief Given a conformance \p C and a protocol requirement \p Requirement,
/// search the witness table for the conformance and return the witness thunk
/// for the requirement, together with any substitutions for the conformance.
std::tuple<SILFunction *, SILWitnessTable *, ArrayRef<Substitution>>
SILModule::lookUpFunctionInWitnessTable(ProtocolConformanceRef C,
                                        SILDeclRef Requirement) {
  // Look up the witness table associated with our protocol conformance from the
  // SILModule.
  auto Ret = lookUpWitnessTable(C);

  // If no witness table was found, bail.
  if (!Ret) {
    DEBUG(llvm::dbgs() << "        Failed speculative lookup of witness for: ";
          C.dump(); Requirement.dump());
    return std::make_tuple(nullptr, nullptr, ArrayRef<Substitution>());
  }

  // Okay, we found the correct witness table. Now look for the method.
  for (auto &Entry : Ret->getEntries()) {
    // Look at method entries only.
    if (Entry.getKind() != SILWitnessTable::WitnessKind::Method)
      continue;

    SILWitnessTable::MethodWitness MethodEntry = Entry.getMethodWitness();
    // Check if this is the member we were looking for.
    if (MethodEntry.Requirement != Requirement)
      continue;

    return std::make_tuple(MethodEntry.Witness, Ret,
                           getSubstitutionsForProtocolConformance(C));
  }

  return std::make_tuple(nullptr, nullptr, ArrayRef<Substitution>());
}

/// \brief Given a protocol \p Protocol and a requirement \p Requirement,
/// search the protocol's default witness table and return the default
/// witness thunk for the requirement.
std::pair<SILFunction *, SILDefaultWitnessTable *>
SILModule::lookUpFunctionInDefaultWitnessTable(const ProtocolDecl *Protocol,
                                               SILDeclRef Requirement,
                                               bool deserializeLazily) {
  // Look up the default witness table associated with our protocol from the
  // SILModule.
  auto Ret = lookUpDefaultWitnessTable(Protocol, deserializeLazily);

  // If no default witness table was found, bail.
  //
  // FIXME: Could be an assert if we fix non-single-frontend mode to link
  // together serialized SIL emitted by each translation unit.
  if (!Ret) {
    DEBUG(llvm::dbgs() << "        Failed speculative lookup of default "
          "witness for " << Protocol->getName() << " ";
          Requirement.dump());
    return std::make_pair(nullptr, nullptr);
  }

  // Okay, we found the correct default witness table. Now look for the method.
  for (auto &Entry : Ret->getEntries()) {
    // Ignore dummy entries semitted for non-method requirements, as well as
    // requirements without default implementations.
    if (!Entry.isValid())
      continue;

    // Check if this is the member we were looking for.
    if (Entry.getRequirement() != Requirement)
      continue;

    return std::make_pair(Entry.getWitness(), Ret);
  }

  // This requirement doesn't have a default implementation.
  return std::make_pair(nullptr, nullptr);
}

static ClassDecl *getClassDeclSuperClass(ClassDecl *Class) {
  Type T = Class->getSuperclass();
  if (!T)
    return nullptr;
  return T->getCanonicalType()->getClassOrBoundGenericClass();
}

SILFunction *
SILModule::
lookUpFunctionInVTable(ClassDecl *Class, SILDeclRef Member) {
  // Until we reach the top of the class hierarchy...
  while (Class) {
    // Try to lookup a VTable for Class from the module...
    auto *Vtbl = lookUpVTable(Class);

    // Bail, if the lookup of VTable fails.
    if (!Vtbl) {
      return nullptr;
    }

    // Ok, we have a VTable. Try to lookup the SILFunction implementation from
    // the VTable.
    if (SILFunction *F = Vtbl->getImplementation(*this, Member))
      return F;

    // If we fail to lookup the SILFunction, again skip Class and attempt to
    // resolve the method in the VTable of the super class of Class if such a
    // super class exists.
    Class = getClassDeclSuperClass(Class);
  }

  return nullptr;
}


void SILModule::
registerDeleteNotificationHandler(DeleteNotificationHandler* Handler) {
  // Ask the handler (that can be an analysis, a pass, or some other data
  // structure) if it wants to receive delete notifications.
  if (Handler->needsNotifications()) {
    NotificationHandlers.insert(Handler);
  }
}

void SILModule::
removeDeleteNotificationHandler(DeleteNotificationHandler* Handler) {
  NotificationHandlers.remove(Handler);
}

void SILModule::notifyDeleteHandlers(ValueBase *V) {
  for (auto *Handler : NotificationHandlers) {
    Handler->handleDeleteNotification(V);
  }
}<|MERGE_RESOLUTION|>--- conflicted
+++ resolved
@@ -497,11 +497,7 @@
 
   assert((!F || F->getLinkage() != Linkage) &&
          "hasFunction should be only called for functions that are not "
-<<<<<<< HEAD
-         "contained  in the SILModule yet or do not have a required linkage");
-=======
          "contained in the SILModule yet or do not have a required linkage");
->>>>>>> fadf6b3c
   (void)F;
 
   SILLinkerVisitor Visitor(*this, getSILLoader(),
@@ -516,11 +512,7 @@
              "SILFunction has a wrong linkage");
     }
     // If a function exists already and it is a non-optimizing
-<<<<<<< HEAD
-    // compilaiton, simply convert it into an external declaration,
-=======
     // compilation, simply convert it into an external declaration,
->>>>>>> fadf6b3c
     // so that a compiled version from the shared library is used.
     if (F->isDefinition() &&
         F->getModule().getOptions().Optimization <
